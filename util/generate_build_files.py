--- conflicted
+++ resolved
@@ -40,598 +40,6 @@
     ('win', 'aarch64', 'win64', [], 'S'),
 ]
 
-<<<<<<< HEAD
-=======
-# NON_PERL_FILES enumerates assembly files that are not processed by the
-# perlasm system.
-NON_PERL_FILES = {
-    ('linux', 'arm'): [
-        'src/crypto/curve25519/asm/x25519-asm-arm.S',
-        'src/crypto/poly1305/poly1305_arm_asm.S',
-    ],
-    ('linux', 'x86_64'): [
-        'src/crypto/hrss/asm/poly_rq_mul.S',
-    ],
-}
-
-PREFIX = None
-EMBED_TEST_DATA = True
-
-
-def PathOf(x):
-  return x if not PREFIX else os.path.join(PREFIX, x)
-
-
-class Android(object):
-
-  def __init__(self):
-    self.header = \
-"""# Copyright (C) 2015 The Android Open Source Project
-#
-# Licensed under the Apache License, Version 2.0 (the "License");
-# you may not use this file except in compliance with the License.
-# You may obtain a copy of the License at
-#
-#      http://www.apache.org/licenses/LICENSE-2.0
-#
-# Unless required by applicable law or agreed to in writing, software
-# distributed under the License is distributed on an "AS IS" BASIS,
-# WITHOUT WARRANTIES OR CONDITIONS OF ANY KIND, either express or implied.
-# See the License for the specific language governing permissions and
-# limitations under the License.
-
-# This file is created by generate_build_files.py. Do not edit manually.
-"""
-
-  def PrintVariableSection(self, out, name, files):
-    out.write('%s := \\\n' % name)
-    for f in sorted(files):
-      out.write('  %s\\\n' % f)
-    out.write('\n')
-
-  def WriteFiles(self, files, asm_outputs):
-    # New Android.bp format
-    with open('sources.bp', 'w+') as blueprint:
-      blueprint.write(self.header.replace('#', '//'))
-
-      #  Separate out BCM files to allow different compilation rules (specific to Android FIPS)
-      bcm_c_files = files['bcm_crypto']
-      non_bcm_c_files = [file for file in files['crypto'] if file not in bcm_c_files]
-      non_bcm_asm = self.FilterBcmAsm(asm_outputs, False)
-      bcm_asm = self.FilterBcmAsm(asm_outputs, True)
-
-      self.PrintDefaults(blueprint, 'libcrypto_sources', non_bcm_c_files, non_bcm_asm)
-      self.PrintDefaults(blueprint, 'libcrypto_bcm_sources', bcm_c_files, bcm_asm)
-      self.PrintDefaults(blueprint, 'libssl_sources', files['ssl'])
-      self.PrintDefaults(blueprint, 'bssl_sources', files['tool'])
-      self.PrintDefaults(blueprint, 'boringssl_test_support_sources', files['test_support'])
-      self.PrintDefaults(blueprint, 'boringssl_crypto_test_sources', files['crypto_test'])
-      self.PrintDefaults(blueprint, 'boringssl_ssl_test_sources', files['ssl_test'])
-
-    # Legacy Android.mk format, only used by Trusty in new branches
-    with open('sources.mk', 'w+') as makefile:
-      makefile.write(self.header)
-      makefile.write('\n')
-      self.PrintVariableSection(makefile, 'crypto_sources', files['crypto'])
-
-      for ((osname, arch), asm_files) in asm_outputs:
-        if osname != 'linux':
-          continue
-        self.PrintVariableSection(
-            makefile, '%s_%s_sources' % (osname, arch), asm_files)
-
-  def PrintDefaults(self, blueprint, name, files, asm_outputs={}):
-    """Print a cc_defaults section from a list of C files and optionally assembly outputs"""
-    blueprint.write('\n')
-    blueprint.write('cc_defaults {\n')
-    blueprint.write('    name: "%s",\n' % name)
-    blueprint.write('    srcs: [\n')
-    for f in sorted(files):
-      blueprint.write('        "%s",\n' % f)
-    blueprint.write('    ],\n')
-
-    if asm_outputs:
-      blueprint.write('    target: {\n')
-      for ((osname, arch), asm_files) in asm_outputs:
-        if osname != 'linux' or arch == 'ppc64le':
-          continue
-        if arch == 'aarch64':
-          arch = 'arm64'
-
-        blueprint.write('        linux_%s: {\n' % arch)
-        blueprint.write('            srcs: [\n')
-        for f in sorted(asm_files):
-          blueprint.write('                "%s",\n' % f)
-        blueprint.write('            ],\n')
-        blueprint.write('        },\n')
-      blueprint.write('    },\n')
-
-    blueprint.write('}\n')
-
-  def FilterBcmAsm(self, asm, want_bcm):
-    """Filter a list of assembly outputs based on whether they belong in BCM
-
-    Args:
-      asm: Assembly file lists to filter
-      want_bcm: If true then include BCM files, otherwise do not
-
-    Returns:
-      A copy of |asm| with files filtered according to |want_bcm|
-    """
-    return [(archinfo, filter(lambda p: ("/crypto/fipsmodule/" in p) == want_bcm, files))
-            for (archinfo, files) in asm]
-
-
-class AndroidCMake(object):
-
-  def __init__(self):
-    self.header = \
-"""# Copyright (C) 2019 The Android Open Source Project
-#
-# Licensed under the Apache License, Version 2.0 (the "License");
-# you may not use this file except in compliance with the License.
-# You may obtain a copy of the License at
-#
-#      http://www.apache.org/licenses/LICENSE-2.0
-#
-# Unless required by applicable law or agreed to in writing, software
-# distributed under the License is distributed on an "AS IS" BASIS,
-# WITHOUT WARRANTIES OR CONDITIONS OF ANY KIND, either express or implied.
-# See the License for the specific language governing permissions and
-# limitations under the License.
-
-# This file is created by generate_build_files.py. Do not edit manually.
-# To specify a custom path prefix, set BORINGSSL_ROOT before including this
-# file, or use list(TRANSFORM ... PREPEND) from CMake 3.12.
-
-"""
-
-  def PrintVariableSection(self, out, name, files):
-    out.write('set(%s\n' % name)
-    for f in sorted(files):
-      # Ideally adding the prefix would be the caller's job, but
-      # list(TRANSFORM ... PREPEND) is only available starting CMake 3.12. When
-      # sources.cmake is the source of truth, we can ask Android to either write
-      # a CMake function or update to 3.12.
-      out.write('  ${BORINGSSL_ROOT}%s\n' % f)
-    out.write(')\n')
-
-  def WriteFiles(self, files, asm_outputs):
-    # The Android emulator uses a custom CMake buildsystem.
-    #
-    # TODO(davidben): Move our various source lists into sources.cmake and have
-    # Android consume that directly.
-    with open('android-sources.cmake', 'w+') as out:
-      out.write(self.header)
-
-      self.PrintVariableSection(out, 'crypto_sources', files['crypto'])
-      self.PrintVariableSection(out, 'ssl_sources', files['ssl'])
-      self.PrintVariableSection(out, 'tool_sources', files['tool'])
-      self.PrintVariableSection(out, 'test_support_sources',
-                                files['test_support'])
-      self.PrintVariableSection(out, 'crypto_test_sources',
-                                files['crypto_test'])
-      self.PrintVariableSection(out, 'ssl_test_sources', files['ssl_test'])
-
-      for ((osname, arch), asm_files) in asm_outputs:
-        self.PrintVariableSection(
-            out, 'crypto_sources_%s_%s' % (osname, arch), asm_files)
-
-
-class Bazel(object):
-  """Bazel outputs files suitable for including in Bazel files."""
-
-  def __init__(self):
-    self.firstSection = True
-    self.header = \
-"""# This file is created by generate_build_files.py. Do not edit manually.
-
-"""
-
-  def PrintVariableSection(self, out, name, files):
-    if not self.firstSection:
-      out.write('\n')
-    self.firstSection = False
-
-    out.write('%s = [\n' % name)
-    for f in sorted(files):
-      out.write('    "%s",\n' % PathOf(f))
-    out.write(']\n')
-
-  def WriteFiles(self, files, asm_outputs):
-    with open('BUILD.generated.bzl', 'w+') as out:
-      out.write(self.header)
-
-      self.PrintVariableSection(out, 'ssl_headers', files['ssl_headers'])
-      self.PrintVariableSection(out, 'fips_fragments', files['fips_fragments'])
-      self.PrintVariableSection(
-          out, 'ssl_internal_headers', files['ssl_internal_headers'])
-      self.PrintVariableSection(out, 'ssl_sources', files['ssl'])
-      self.PrintVariableSection(out, 'crypto_headers', files['crypto_headers'])
-      self.PrintVariableSection(
-          out, 'crypto_internal_headers', files['crypto_internal_headers'])
-      self.PrintVariableSection(out, 'crypto_sources', files['crypto'])
-      self.PrintVariableSection(out, 'tool_sources', files['tool'])
-      self.PrintVariableSection(out, 'tool_headers', files['tool_headers'])
-
-      for ((osname, arch), asm_files) in asm_outputs:
-        self.PrintVariableSection(
-            out, 'crypto_sources_%s_%s' % (osname, arch), asm_files)
-
-    with open('BUILD.generated_tests.bzl', 'w+') as out:
-      out.write(self.header)
-
-      out.write('test_support_sources = [\n')
-      for filename in sorted(files['test_support'] +
-                             files['test_support_headers'] +
-                             files['crypto_internal_headers'] +
-                             files['ssl_internal_headers']):
-        if os.path.basename(filename) == 'malloc.cc':
-          continue
-        out.write('    "%s",\n' % PathOf(filename))
-
-      out.write(']\n')
-
-      self.PrintVariableSection(out, 'crypto_test_sources',
-                                files['crypto_test'])
-      self.PrintVariableSection(out, 'ssl_test_sources', files['ssl_test'])
-      self.PrintVariableSection(out, 'crypto_test_data',
-                                files['crypto_test_data'])
-      self.PrintVariableSection(out, 'urandom_test_sources',
-                                files['urandom_test'])
-
-
-class Eureka(object):
-
-  def __init__(self):
-    self.header = \
-"""# Copyright (C) 2017 The Android Open Source Project
-#
-# Licensed under the Apache License, Version 2.0 (the "License");
-# you may not use this file except in compliance with the License.
-# You may obtain a copy of the License at
-#
-#      http://www.apache.org/licenses/LICENSE-2.0
-#
-# Unless required by applicable law or agreed to in writing, software
-# distributed under the License is distributed on an "AS IS" BASIS,
-# WITHOUT WARRANTIES OR CONDITIONS OF ANY KIND, either express or implied.
-# See the License for the specific language governing permissions and
-# limitations under the License.
-
-# This file is created by generate_build_files.py. Do not edit manually.
-
-"""
-
-  def PrintVariableSection(self, out, name, files):
-    out.write('%s := \\\n' % name)
-    for f in sorted(files):
-      out.write('  %s\\\n' % f)
-    out.write('\n')
-
-  def WriteFiles(self, files, asm_outputs):
-    # Legacy Android.mk format
-    with open('eureka.mk', 'w+') as makefile:
-      makefile.write(self.header)
-
-      self.PrintVariableSection(makefile, 'crypto_sources', files['crypto'])
-      self.PrintVariableSection(makefile, 'ssl_sources', files['ssl'])
-      self.PrintVariableSection(makefile, 'tool_sources', files['tool'])
-
-      for ((osname, arch), asm_files) in asm_outputs:
-        if osname != 'linux':
-          continue
-        self.PrintVariableSection(
-            makefile, '%s_%s_sources' % (osname, arch), asm_files)
-
-
-class GN(object):
-
-  def __init__(self):
-    self.firstSection = True
-    self.header = \
-"""# Copyright (c) 2016 The Chromium Authors. All rights reserved.
-# Use of this source code is governed by a BSD-style license that can be
-# found in the LICENSE file.
-
-# This file is created by generate_build_files.py. Do not edit manually.
-
-"""
-
-  def PrintVariableSection(self, out, name, files):
-    if not self.firstSection:
-      out.write('\n')
-    self.firstSection = False
-
-    out.write('%s = [\n' % name)
-    for f in sorted(files):
-      out.write('  "%s",\n' % f)
-    out.write(']\n')
-
-  def WriteFiles(self, files, asm_outputs):
-    with open('BUILD.generated.gni', 'w+') as out:
-      out.write(self.header)
-
-      self.PrintVariableSection(out, 'crypto_sources',
-                                files['crypto'] +
-                                files['crypto_internal_headers'])
-      self.PrintVariableSection(out, 'crypto_headers',
-                                files['crypto_headers'])
-      self.PrintVariableSection(out, 'ssl_sources',
-                                files['ssl'] + files['ssl_internal_headers'])
-      self.PrintVariableSection(out, 'ssl_headers', files['ssl_headers'])
-      self.PrintVariableSection(out, 'tool_sources',
-                                files['tool'] + files['tool_headers'])
-
-      for ((osname, arch), asm_files) in asm_outputs:
-        self.PrintVariableSection(
-            out, 'crypto_sources_%s_%s' % (osname, arch), asm_files)
-
-      fuzzers = [os.path.splitext(os.path.basename(fuzzer))[0]
-                 for fuzzer in files['fuzz']]
-      self.PrintVariableSection(out, 'fuzzers', fuzzers)
-
-    with open('BUILD.generated_tests.gni', 'w+') as out:
-      self.firstSection = True
-      out.write(self.header)
-
-      self.PrintVariableSection(out, 'test_support_sources',
-                                files['test_support'] +
-                                files['test_support_headers'])
-      self.PrintVariableSection(out, 'crypto_test_sources',
-                                files['crypto_test'])
-      self.PrintVariableSection(out, 'crypto_test_data',
-                                files['crypto_test_data'])
-      self.PrintVariableSection(out, 'ssl_test_sources', files['ssl_test'])
-
-
-class GYP(object):
-
-  def __init__(self):
-    self.header = \
-"""# Copyright (c) 2016 The Chromium Authors. All rights reserved.
-# Use of this source code is governed by a BSD-style license that can be
-# found in the LICENSE file.
-
-# This file is created by generate_build_files.py. Do not edit manually.
-
-"""
-
-  def PrintVariableSection(self, out, name, files):
-    out.write('    \'%s\': [\n' % name)
-    for f in sorted(files):
-      out.write('      \'%s\',\n' % f)
-    out.write('    ],\n')
-
-  def WriteFiles(self, files, asm_outputs):
-    with open('boringssl.gypi', 'w+') as gypi:
-      gypi.write(self.header + '{\n  \'variables\': {\n')
-
-      self.PrintVariableSection(gypi, 'boringssl_ssl_sources',
-                                files['ssl'] + files['ssl_headers'] +
-                                files['ssl_internal_headers'])
-      self.PrintVariableSection(gypi, 'boringssl_crypto_sources',
-                                files['crypto'] + files['crypto_headers'] +
-                                files['crypto_internal_headers'])
-
-      for ((osname, arch), asm_files) in asm_outputs:
-        self.PrintVariableSection(gypi, 'boringssl_%s_%s_sources' %
-                                  (osname, arch), asm_files)
-
-      gypi.write('  }\n}\n')
-
-class CMake(object):
-
-  def __init__(self):
-    self.header = \
-R'''# Copyright (c) 2019 The Chromium Authors. All rights reserved.
-# Use of this source code is governed by a BSD-style license that can be
-# found in the LICENSE file.
-
-# This file is created by generate_build_files.py. Do not edit manually.
-
-cmake_minimum_required(VERSION 3.0)
-
-project(BoringSSL LANGUAGES C CXX)
-
-if(CMAKE_CXX_COMPILER_ID MATCHES "Clang")
-  set(CLANG 1)
-endif()
-
-if(CMAKE_COMPILER_IS_GNUCXX OR CLANG)
-  set(CMAKE_CXX_FLAGS "${CMAKE_CXX_FLAGS} -std=c++11 -fvisibility=hidden -fno-common -fno-exceptions -fno-rtti")
-  if(APPLE)
-    set(CMAKE_CXX_FLAGS "${CMAKE_CXX_FLAGS} -stdlib=libc++")
-  endif()
-
-  set(CMAKE_C_FLAGS "${CMAKE_C_FLAGS} -fvisibility=hidden -fno-common")
-  if((CMAKE_C_COMPILER_VERSION VERSION_GREATER "4.8.99") OR CLANG)
-    set(CMAKE_C_FLAGS "${CMAKE_C_FLAGS} -std=c11")
-  else()
-    set(CMAKE_C_FLAGS "${CMAKE_C_FLAGS} -std=c99")
-  endif()
-endif()
-
-# pthread_rwlock_t requires a feature flag.
-if(NOT WIN32)
-  set(CMAKE_C_FLAGS "${CMAKE_C_FLAGS} -D_XOPEN_SOURCE=700")
-endif()
-
-if(WIN32)
-  add_definitions(-D_HAS_EXCEPTIONS=0)
-  add_definitions(-DWIN32_LEAN_AND_MEAN)
-  add_definitions(-DNOMINMAX)
-  # Allow use of fopen.
-  add_definitions(-D_CRT_SECURE_NO_WARNINGS)
-  # VS 2017 and higher supports STL-only warning suppressions.
-  # A bug in CMake < 3.13.0 may cause the space in this value to
-  # cause issues when building with NASM. In that case, update CMake.
-  add_definitions("-D_STL_EXTRA_DISABLED_WARNINGS=4774 4987")
-endif()
-
-add_definitions(-DBORINGSSL_IMPLEMENTATION)
-
-# CMake's iOS support uses Apple's multiple-architecture toolchain. It takes an
-# architecture list from CMAKE_OSX_ARCHITECTURES, leaves CMAKE_SYSTEM_PROCESSOR
-# alone, and expects all architecture-specific logic to be conditioned within
-# the source files rather than the build. This does not work for our assembly
-# files, so we fix CMAKE_SYSTEM_PROCESSOR and only support single-architecture
-# builds.
-if(NOT OPENSSL_NO_ASM AND CMAKE_OSX_ARCHITECTURES)
-  list(LENGTH CMAKE_OSX_ARCHITECTURES NUM_ARCHES)
-  if(NOT ${NUM_ARCHES} EQUAL 1)
-    message(FATAL_ERROR "Universal binaries not supported.")
-  endif()
-  list(GET CMAKE_OSX_ARCHITECTURES 0 CMAKE_SYSTEM_PROCESSOR)
-endif()
-
-if(OPENSSL_NO_ASM)
-  add_definitions(-DOPENSSL_NO_ASM)
-  set(ARCH "generic")
-elseif(${CMAKE_SYSTEM_PROCESSOR} STREQUAL "x86_64")
-  set(ARCH "x86_64")
-elseif(${CMAKE_SYSTEM_PROCESSOR} STREQUAL "amd64")
-  set(ARCH "x86_64")
-elseif(${CMAKE_SYSTEM_PROCESSOR} STREQUAL "AMD64")
-  # cmake reports AMD64 on Windows, but we might be building for 32-bit.
-  if(CMAKE_SIZEOF_VOID_P EQUAL 8)
-    set(ARCH "x86_64")
-  else()
-    set(ARCH "x86")
-  endif()
-elseif(${CMAKE_SYSTEM_PROCESSOR} STREQUAL "x86")
-  set(ARCH "x86")
-elseif(${CMAKE_SYSTEM_PROCESSOR} STREQUAL "i386")
-  set(ARCH "x86")
-elseif(${CMAKE_SYSTEM_PROCESSOR} STREQUAL "i686")
-  set(ARCH "x86")
-elseif(${CMAKE_SYSTEM_PROCESSOR} STREQUAL "aarch64")
-  set(ARCH "aarch64")
-elseif(${CMAKE_SYSTEM_PROCESSOR} STREQUAL "arm64")
-  set(ARCH "aarch64")
-# Apple A12 Bionic chipset which is added in iPhone XS/XS Max/XR uses arm64e architecture.
-elseif(${CMAKE_SYSTEM_PROCESSOR} STREQUAL "arm64e")
-  set(ARCH "aarch64")
-elseif(${CMAKE_SYSTEM_PROCESSOR} MATCHES "^arm*")
-  set(ARCH "arm")
-elseif(${CMAKE_SYSTEM_PROCESSOR} STREQUAL "mips")
-  # Just to avoid the “unknown processor” error.
-  set(ARCH "generic")
-elseif(${CMAKE_SYSTEM_PROCESSOR} STREQUAL "ppc64le")
-  set(ARCH "ppc64le")
-else()
-  message(FATAL_ERROR "Unknown processor:" ${CMAKE_SYSTEM_PROCESSOR})
-endif()
-
-if(NOT OPENSSL_NO_ASM)
-  if(UNIX)
-    enable_language(ASM)
-
-    # Clang's integerated assembler does not support debug symbols.
-    if(NOT CMAKE_ASM_COMPILER_ID MATCHES "Clang")
-      set(CMAKE_ASM_FLAGS "${CMAKE_ASM_FLAGS} -Wa,-g")
-    endif()
-
-    # CMake does not add -isysroot and -arch flags to assembly.
-    if(APPLE)
-      if(CMAKE_OSX_SYSROOT)
-        set(CMAKE_ASM_FLAGS "${CMAKE_ASM_FLAGS} -isysroot \"${CMAKE_OSX_SYSROOT}\"")
-      endif()
-      foreach(arch ${CMAKE_OSX_ARCHITECTURES})
-        set(CMAKE_ASM_FLAGS "${CMAKE_ASM_FLAGS} -arch ${arch}")
-      endforeach()
-    endif()
-  else()
-    set(CMAKE_ASM_NASM_FLAGS "${CMAKE_ASM_NASM_FLAGS} -gcv8")
-    enable_language(ASM_NASM)
-  endif()
-endif()
-
-if(BUILD_SHARED_LIBS)
-  add_definitions(-DBORINGSSL_SHARED_LIBRARY)
-  # Enable position-independent code globally. This is needed because
-  # some library targets are OBJECT libraries.
-  set(CMAKE_POSITION_INDEPENDENT_CODE TRUE)
-endif()
-
-include_directories(src/include)
-
-'''
-
-  def PrintLibrary(self, out, name, files):
-    out.write('add_library(\n')
-    out.write('  %s\n\n' % name)
-
-    for f in sorted(files):
-      out.write('  %s\n' % PathOf(f))
-
-    out.write(')\n\n')
-
-  def PrintExe(self, out, name, files, libs):
-    out.write('add_executable(\n')
-    out.write('  %s\n\n' % name)
-
-    for f in sorted(files):
-      out.write('  %s\n' % PathOf(f))
-
-    out.write(')\n\n')
-    out.write('target_link_libraries(%s %s)\n\n' % (name, ' '.join(libs)))
-
-  def PrintSection(self, out, name, files):
-    out.write('set(\n')
-    out.write('  %s\n\n' % name)
-    for f in sorted(files):
-      out.write('  %s\n' % PathOf(f))
-    out.write(')\n\n')
-
-  def WriteFiles(self, files, asm_outputs):
-    with open('CMakeLists.txt', 'w+') as cmake:
-      cmake.write(self.header)
-
-      for ((osname, arch), asm_files) in asm_outputs:
-        self.PrintSection(cmake, 'CRYPTO_%s_%s_SOURCES' % (osname, arch),
-            asm_files)
-
-      cmake.write(
-R'''if(APPLE AND ${ARCH} STREQUAL "aarch64")
-  set(CRYPTO_ARCH_SOURCES ${CRYPTO_ios_aarch64_SOURCES})
-elseif(APPLE AND ${ARCH} STREQUAL "arm")
-  set(CRYPTO_ARCH_SOURCES ${CRYPTO_ios_arm_SOURCES})
-elseif(APPLE)
-  set(CRYPTO_ARCH_SOURCES ${CRYPTO_mac_${ARCH}_SOURCES})
-elseif(UNIX)
-  set(CRYPTO_ARCH_SOURCES ${CRYPTO_linux_${ARCH}_SOURCES})
-elseif(WIN32)
-  set(CRYPTO_ARCH_SOURCES ${CRYPTO_win_${ARCH}_SOURCES})
-endif()
-
-''')
-
-      self.PrintLibrary(cmake, 'crypto',
-          files['crypto'] + ['${CRYPTO_ARCH_SOURCES}'])
-      self.PrintLibrary(cmake, 'ssl', files['ssl'])
-      self.PrintExe(cmake, 'bssl', files['tool'], ['ssl', 'crypto'])
-
-      cmake.write(
-R'''if(NOT WIN32 AND NOT ANDROID)
-  target_link_libraries(crypto pthread)
-endif()
-
-if(WIN32)
-  target_link_libraries(bssl ws2_32)
-endif()
-
-''')
-
-class JSON(object):
-  def WriteFiles(self, files, asm_outputs):
-    sources = dict(files)
-    for ((osname, arch), asm_files) in asm_outputs:
-      sources['crypto_%s_%s' % (osname, arch)] = asm_files
-    with open('sources.json', 'w+') as f:
-      json.dump(sources, f, sort_keys=True, indent=2)
-
->>>>>>> bbd1742f
 def FindCMakeFiles(directory):
   """Returns list of all CMakeLists.txt files recursively in directory."""
   cmakefiles = []
