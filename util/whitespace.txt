--- conflicted
+++ resolved
@@ -1,5 +1 @@
-<<<<<<< HEAD
-This file is ignored.  It exists to make no-op commits to trigger new builds.
-=======
-This file is ignored. It exists to make no-op commits to trigger new builds.
->>>>>>> c7a3c465
+This file is ignored.  It exists to make no-op commits to trigger new builds.