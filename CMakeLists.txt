--- conflicted
+++ resolved
@@ -3,17 +3,14 @@
 # Defer enabling C and CXX languages.
 project(AWSLC NONE)
 
-<<<<<<< HEAD
-if(MSVC)
-=======
 # Don't install BoringSSL to system directories by default; it has no stable
 # ABI. Instead, default to an "install" directory under the source.
 if(CMAKE_INSTALL_PREFIX_INITIALIZED_TO_DEFAULT)
   set(CMAKE_INSTALL_PREFIX ${CMAKE_SOURCE_DIR}/install CACHE PATH "" FORCE)
 endif()
 
-if(WIN32)
->>>>>>> 59e37765
+
+if(MSVC)
   # On Windows, prefer cl over gcc if both are available. By default most of
   # the CMake generators prefer gcc, even on Windows.
   set(CMAKE_GENERATOR_CC cl)
@@ -698,12 +695,8 @@
   )
   set_target_properties(libcxxabi PROPERTIES COMPILE_FLAGS "-Wno-missing-prototypes -Wno-implicit-fallthrough")
   # libc++abi depends on libc++ internal headers.
-<<<<<<< HEAD
   set_property(TARGET libcxxabi APPEND PROPERTY INCLUDE_DIRECTORIES "${LLVM_PROJECT_HOME}/libcxx/src")
-=======
-  set_property(TARGET libcxxabi APPEND PROPERTY INCLUDE_DIRECTORIES "${CMAKE_SOURCE_DIR}/util/bot/libcxx/src")
   install(TARGETS libcxxabi EXPORT OpenSSLTargets)
->>>>>>> 59e37765
 
   add_library(libcxx ${LIBCXX_SOURCES})
   if(ASAN OR MSAN OR TSAN)
@@ -822,7 +815,6 @@
 if(DEFINED ENV{AWS_LC_GO_TEST_TIMEOUT})
   set(GO_TEST_TIMEOUT "$ENV{AWS_LC_GO_TEST_TIMEOUT}")
 else()
-<<<<<<< HEAD
   set(GO_TEST_TIMEOUT "10m")
 endif()
 
@@ -927,20 +919,6 @@
 if(NOT MSVC AND NOT CLANG AND NOT GCC)
   message(STATUS "Alternative compiler '${CMAKE_C_COMPILER_ID}' detected. Not all flags may be set, check final options with 'cmake --build . -- VERBOSE=1'")
 endif()
-=======
-  add_custom_target(fips_specific_tests_if_any)
-endif()
-
-add_custom_target(
-    run_tests
-    COMMAND ${GO_EXECUTABLE} run util/all_tests.go -build-dir
-            ${CMAKE_BINARY_DIR}
-    COMMAND cd ssl/test/runner &&
-            ${GO_EXECUTABLE} test -shim-path $<TARGET_FILE:bssl_shim>
-              ${HANDSHAKER_ARGS} ${RUNNER_ARGS}
-    WORKING_DIRECTORY ${CMAKE_SOURCE_DIR}
-    DEPENDS all_tests bssl_shim handshaker fips_specific_tests_if_any
-    USES_TERMINAL)
 
 install(DIRECTORY include/ TYPE INCLUDE)
 
@@ -949,5 +927,4 @@
   NAMESPACE OpenSSL::
   DESTINATION lib/cmake/OpenSSL
 )
-install(FILES OpenSSLConfig.cmake DESTINATION lib/cmake/OpenSSL)
->>>>>>> 59e37765
+install(FILES OpenSSLConfig.cmake DESTINATION lib/cmake/OpenSSL)