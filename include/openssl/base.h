--- conflicted
+++ resolved
@@ -189,11 +189,7 @@
 // A consumer may use this symbol in the preprocessor to temporarily build
 // against multiple revisions of BoringSSL at the same time. It is not
 // recommended to do so for longer than is necessary.
-<<<<<<< HEAD
-#define AWSLC_API_VERSION 11
-=======
-#define BORINGSSL_API_VERSION 12
->>>>>>> 5656fec5
+#define AWSLC_API_VERSION 12
 
 #if defined(BORINGSSL_SHARED_LIBRARY)
 
