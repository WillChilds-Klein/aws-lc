--- conflicted
+++ resolved
@@ -178,13 +178,11 @@
 // |BORINGSSL_FIPS| and zero otherwise.
 OPENSSL_EXPORT int FIPS_mode_set(int on);
 
-<<<<<<< HEAD
 #if defined(BORINGSSL_FIPS_140_3)
-=======
+
 // FIPS_module_name returns the name of the FIPS module.
 OPENSSL_EXPORT const char *FIPS_module_name(void);
 
->>>>>>> df6311bc
 // FIPS_version returns the version of the FIPS module, or zero if the build
 // isn't exactly at a verified version. The version, expressed in base 10, will
 // be a date in the form yyyymmddXX where XX is often "00", but can be
