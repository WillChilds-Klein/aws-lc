
# Function to handle assembly files for ARM64 targets when using MSBuild (the "Visual Studio" generator)
# This function is necessary because MSBuild ignores ARM64 assembly file dependencies
include(CMakeParseArguments)
function(msbuild_aarch64_asm)
  set(options "")
  set(oneValueArgs TARGET OUTPUT_OBJECTS)
  set(multiValueArgs ASM_FILES)

  cmake_parse_arguments(MSBUILD_AARCH64_ASM "${options}" "${oneValueArgs}" "${multiValueArgs}" ${ARGV})

  # Set the output directory for object files
  set(OBJ_DIR "${CMAKE_CURRENT_BINARY_DIR}/${MSBUILD_AARCH64_ASM_TARGET}.dir/$<CONFIG>")

  # Initialize list to store assembled object files
  set(ASSEMBLED_OBJECTS "")

  foreach(ASM_FILE ${MSBUILD_AARCH64_ASM_ASM_FILES})
    # Get the filename without extension
    get_filename_component(ASM_NAME ${ASM_FILE} NAME_WE)
    set(OBJ_FILE "${OBJ_DIR}/${ASM_NAME}.obj")

    add_custom_command(
      OUTPUT ${OBJ_FILE}
      COMMAND "${CMAKE_ASM_COMPILER}"
              --target=arm64-pc-windows-msvc
              /c
              /I "${PROJECT_BINARY_DIR}/symbol_prefix_include/"
              /I "${PROJECT_SOURCE_DIR}/include"
              /o "${OBJ_FILE}"
              "${ASM_FILE}"
      DEPENDS ${ASM_FILE}
      COMMENT "Assembling ${ASM_FILE}"
    )

    # Mark the generated object file as an external object
    set_source_files_properties(${OBJ_FILE} PROPERTIES EXTERNAL_OBJECT TRUE)

    list(APPEND ASSEMBLED_OBJECTS ${OBJ_FILE})
  endforeach()

  # Set the output variable in the parent scope
  set(${MSBUILD_AARCH64_ASM_OUTPUT_OBJECTS} ${ASSEMBLED_OBJECTS} PARENT_SCOPE)
endfunction()

if(NOT OPENSSL_NO_ASM)
  if(UNIX)
    if(ARCH STREQUAL "aarch64")
      # The "armx" Perl scripts look for "64" in the style argument
      # in order to decide whether to generate 32- or 64-bit asm.
      if(APPLE)
        set(PERLASM_STYLE ios64)
      else()
        set(PERLASM_STYLE linux64)
      endif()
    elseif(ARCH STREQUAL "arm")
      if(APPLE)
        set(PERLASM_STYLE ios32)
      else()
        set(PERLASM_STYLE linux32)
      endif()
    elseif(ARCH STREQUAL "ppc64le")
      set(PERLASM_STYLE linux64le)
    else()
      if(ARCH STREQUAL "x86")
        set(PERLASM_FLAGS "-fPIC")
      endif()
      if(APPLE)
        set(PERLASM_STYLE macosx)
      else()
        set(PERLASM_STYLE elf)
      endif()
    endif()
    set(ASM_EXT S)
    enable_language(ASM)
    set(CMAKE_ASM_FLAGS "${CMAKE_ASM_FLAGS} -Wa,--noexecstack")

    # Since "--Wa,--noexecstack" is not used during the preprocessor step of Android (because assembler is not invoked),
    # Clang reports that argument as unused. We quiet the unused argument warning for Android as it's expected behavior.
    if(ANDROID)
      set(CMAKE_ASM_FLAGS "${CMAKE_ASM_FLAGS} -Qunused-arguments")
    endif()

    if(CMAKE_BUILD_TYPE_LOWER STREQUAL "debug" OR CMAKE_BUILD_TYPE_LOWER STREQUAL "relwithdebinfo" )
      if (CMAKE_ASM_COMPILER_ID MATCHES "Clang" OR CMAKE_ASM_COMPILER MATCHES "clang")
        set(CMAKE_ASM_FLAGS "${CMAKE_ASM_FLAGS} -g")
      else()
        set(CMAKE_ASM_FLAGS "${CMAKE_ASM_FLAGS} -Wa,-g")
      endif()
    endif()

    # Work around https://gitlab.kitware.com/cmake/cmake/-/issues/20771 in older
    # CMake versions.
    if(APPLE AND CMAKE_VERSION VERSION_LESS 3.19)
      if(CMAKE_OSX_SYSROOT)
        set(CMAKE_ASM_FLAGS "${CMAKE_ASM_FLAGS} -isysroot \"${CMAKE_OSX_SYSROOT}\"")
      endif()
      foreach(arch ${CMAKE_OSX_ARCHITECTURES})
        set(CMAKE_ASM_FLAGS "${CMAKE_ASM_FLAGS} -arch ${arch}")
      endforeach()
    endif()
  else()
    if(ARCH STREQUAL "aarch64")
      set(PERLASM_STYLE win64)
      set(ASM_EXT S)
      enable_language(ASM)
    else()
      if(ARCH STREQUAL "x86_64")
        set(PERLASM_STYLE nasm)
      else()
        set(PERLASM_STYLE win32n)
      endif()
      find_program(NASM_EXECUTABLE nasm)
      set(CMAKE_ASM_NASM_COMPILER ${NASM_EXECUTABLE})
      if("${CMAKE_BUILD_TYPE_LOWER}" STREQUAL "relwithdebinfo" OR
              "${CMAKE_BUILD_TYPE_LOWER}" STREQUAL "debug")
        # Provide debug in the default format
        set(CMAKE_ASM_NASM_FLAGS "${CMAKE_ASM_NASM_FLAGS} -g")
      endif()

      # On Windows, we use the NASM output.
      set(ASM_EXT asm)
      enable_language(ASM_NASM)
    endif()
  endif()
endif()

if(PERL_EXECUTABLE)
  function(perlasm dest src)
    get_filename_component(dir ${dest} DIRECTORY)
    if (dir STREQUAL "")
      set(dir ".")
    endif()

    if(MY_ASSEMBLER_IS_TOO_OLD_FOR_AVX)
      set(PERLASM_FLAGS "${PERLASM_FLAGS} -DMY_ASSEMBLER_IS_TOO_OLD_FOR_AVX")
    endif()

    if(MY_ASSEMBLER_IS_TOO_OLD_FOR_512AVX)
      set(PERLASM_FLAGS "${PERLASM_FLAGS} -DMY_ASSEMBLER_IS_TOO_OLD_FOR_512AVX")
    endif()

    add_custom_command(
      OUTPUT ${dest}
      COMMAND ${CMAKE_COMMAND} -E make_directory ${dir}
      COMMAND ${PERL_EXECUTABLE} ${CMAKE_CURRENT_SOURCE_DIR}/${src} ${PERLASM_STYLE} ${dest} ${PERLASM_FLAGS}
      DEPENDS
      ${src}
      ${PROJECT_SOURCE_DIR}/crypto/perlasm/arm-xlate.pl
      ${PROJECT_SOURCE_DIR}/crypto/perlasm/ppc-xlate.pl
      ${PROJECT_SOURCE_DIR}/crypto/perlasm/x86_64-xlate.pl
      ${PROJECT_SOURCE_DIR}/crypto/perlasm/x86asm.pl
      ${PROJECT_SOURCE_DIR}/crypto/perlasm/x86gas.pl
      ${PROJECT_SOURCE_DIR}/crypto/perlasm/x86masm.pl
      ${PROJECT_SOURCE_DIR}/crypto/perlasm/x86nasm.pl
      WORKING_DIRECTORY .
    )
  endfunction()
  perlasm(chacha/chacha-armv4.${ASM_EXT} chacha/asm/chacha-armv4.pl)
  perlasm(chacha/chacha-armv8.${ASM_EXT} chacha/asm/chacha-armv8.pl)
  perlasm(chacha/chacha-x86.${ASM_EXT} chacha/asm/chacha-x86.pl)
  perlasm(chacha/chacha-x86_64.${ASM_EXT} chacha/asm/chacha-x86_64.pl)
  perlasm(cipher_extra/aes128gcmsiv-x86_64.${ASM_EXT} cipher_extra/asm/aes128gcmsiv-x86_64.pl)
  perlasm(cipher_extra/chacha20_poly1305_x86_64.${ASM_EXT} cipher_extra/asm/chacha20_poly1305_x86_64.pl)
  perlasm(cipher_extra/chacha20_poly1305_armv8.${ASM_EXT} cipher_extra/asm/chacha20_poly1305_armv8.pl)
  if(NOT MY_ASSEMBLER_IS_TOO_OLD_FOR_AVX)
      perlasm(cipher_extra/aesni-sha1-x86_64.${ASM_EXT} cipher_extra/asm/aesni-sha1-x86_64.pl)
      perlasm(cipher_extra/aesni-sha256-x86_64.${ASM_EXT} cipher_extra/asm/aesni-sha256-x86_64.pl)
  endif()
  perlasm(test/trampoline-armv4.${ASM_EXT} test/asm/trampoline-armv4.pl)
  perlasm(test/trampoline-armv8.${ASM_EXT} test/asm/trampoline-armv8.pl)
  perlasm(test/trampoline-ppc.${ASM_EXT} test/asm/trampoline-ppc.pl)
  perlasm(test/trampoline-x86.${ASM_EXT} test/asm/trampoline-x86.pl)
  perlasm(test/trampoline-x86_64.${ASM_EXT} test/asm/trampoline-x86_64.pl)

else()
  if(APPLE AND ${ARCH} STREQUAL "aarch64")
    set(ASSEMBLY_SOURCE ${GENERATE_CODE_ROOT}/ios-aarch64/crypto/)
  elseif(APPLE AND ${ARCH} STREQUAL "arm")
    set(ASSEMBLY_SOURCE ${GENERATE_CODE_ROOT}/ios-arm/crypto/)
  elseif(APPLE)
    set(ASSEMBLY_SOURCE ${GENERATE_CODE_ROOT}/mac-${ARCH}/crypto/)
  elseif(UNIX)
    if(${ARCH} STREQUAL "generic")
      message(STATUS "Detected generic linux platform. No assembly files will be included.")
    else()
      set(ASSEMBLY_SOURCE ${GENERATE_CODE_ROOT}/linux-${ARCH}/crypto/)
    endif()
  elseif(WIN32)
    set(ASSEMBLY_SOURCE ${GENERATE_CODE_ROOT}/win-${ARCH}/crypto/)
  endif()

  if(DEFINED ASSEMBLY_SOURCE)
    if(EXISTS ${ASSEMBLY_SOURCE})
      message("Copying platform assembly files from ${ASSEMBLY_SOURCE} to ${CMAKE_CURRENT_BINARY_DIR}")
      file(COPY ${ASSEMBLY_SOURCE}/ DESTINATION ${CMAKE_CURRENT_BINARY_DIR} NO_SOURCE_PERMISSIONS)
    else()
      message(STATUS "${ASSEMBLY_SOURCE} assembly files do not exist.")
    endif()
  endif()

endif()
add_subdirectory(fipsmodule)

if(FIPS_DELOCATE OR FIPS_SHARED)
  SET_SOURCE_FILES_PROPERTIES(fipsmodule/${BCM_NAME} PROPERTIES EXTERNAL_OBJECT true)
  SET_SOURCE_FILES_PROPERTIES(fipsmodule/${BCM_NAME} PROPERTIES GENERATED true)

  set(
    CRYPTO_FIPS_OBJECTS

    fipsmodule/${BCM_NAME}
  )
endif()

if(ARCH STREQUAL "arm")
  set(
    CRYPTO_ARCH_SOURCES

    chacha/chacha-armv4.${ASM_EXT}
    poly1305/poly1305_arm_asm.S
    test/trampoline-armv4.${ASM_EXT}
  )
endif()

if(ARCH STREQUAL "aarch64")
  set(
    CRYPTO_ARCH_SOURCES

    chacha/chacha-armv8.${ASM_EXT}
    test/trampoline-armv8.${ASM_EXT}
    cipher_extra/chacha20_poly1305_armv8.${ASM_EXT}
  )
endif()

if(ARCH STREQUAL "ppc64le")
  set(
    CRYPTO_ARCH_SOURCES

    test/trampoline-ppc.${ASM_EXT}
  )
endif()

if(ARCH STREQUAL "x86")
  set(
    CRYPTO_ARCH_SOURCES

    chacha/chacha-x86.${ASM_EXT}
    test/trampoline-x86.${ASM_EXT}
  )
endif()

if(ARCH STREQUAL "x86_64")
  if(MY_ASSEMBLER_IS_TOO_OLD_FOR_AVX)
    # CryptoAlg-1091:
    # Stitch code |aesni-sha1/256-x86_64.${ASM_EXT}| are not enabled due
    # to some build issues and lack of tools to measure the performance gap.
    # The disable is safer choice because |EVP_aes_128/256_cbc_hmac_sha1/256|
    # are deprecated.
    set(
      CRYPTO_ARCH_SOURCES

      chacha/chacha-x86_64.${ASM_EXT}
      cipher_extra/chacha20_poly1305_x86_64.${ASM_EXT}
      cipher_extra/aes128gcmsiv-x86_64.${ASM_EXT}
      test/trampoline-x86_64.${ASM_EXT}
      hrss/asm/poly_rq_mul.S
    )
  else()
    set(
      CRYPTO_ARCH_SOURCES

      chacha/chacha-x86_64.${ASM_EXT}
      cipher_extra/chacha20_poly1305_x86_64.${ASM_EXT}
      cipher_extra/aes128gcmsiv-x86_64.${ASM_EXT}
      cipher_extra/aesni-sha1-x86_64.${ASM_EXT}
      cipher_extra/aesni-sha256-x86_64.${ASM_EXT}
      test/trampoline-x86_64.${ASM_EXT}
      hrss/asm/poly_rq_mul.S
    )
  endif()
endif()

if(GO_EXECUTABLE)
  add_custom_command(
    OUTPUT err_data.c
    COMMAND ${GO_EXECUTABLE} run err_data_generate.go > ${CMAKE_CURRENT_BINARY_DIR}/err_data.c
    DEPENDS
    err/err_data_generate.go
    err/asn1.errordata
    err/bio.errordata
    err/bn.errordata
    err/cipher.errordata
    err/conf.errordata
    err/dh.errordata
    err/digest.errordata
    err/dsa.errordata
    err/ecdh.errordata
    err/ecdsa.errordata
    err/ec.errordata
    err/engine.errordata
    err/evp.errordata
    err/hkdf.errordata
    err/hmac.errordata
    err/obj.errordata
    err/ocsp.errordata
    err/pem.errordata
    err/pkcs7.errordata
    err/pkcs8.errordata
    err/rsa.errordata
    err/ssl.errordata
    err/trust_token.errordata
    err/x509.errordata
    err/x509v3.errordata
    WORKING_DIRECTORY ${CMAKE_CURRENT_SOURCE_DIR}/err
  )
else()
  file(COPY ${GENERATE_CODE_ROOT}/err_data.c DESTINATION ${CMAKE_CURRENT_BINARY_DIR}/)
endif()

set(DILITHIUM_SOURCES)
if(ENABLE_DILITHIUM)
  set(
    DILITHIUM_SOURCES

    dilithium/p_dilithium3.c
    dilithium/p_dilithium3_asn1.c
    dilithium/sig_dilithium3.c
  )
endif()

set(CRYPTO_ARCH_OBJECTS "")
if (ARCH STREQUAL "aarch64" AND CMAKE_GENERATOR MATCHES "Visual Studio")
  msbuild_aarch64_asm(TARGET crypto_objects ASM_FILES ${CRYPTO_ARCH_SOURCES} OUTPUT_OBJECTS CRYPTO_ARCH_OBJECTS)
endif()

add_library(
  crypto_objects
  OBJECT
  asn1/a_bitstr.c
  asn1/a_bool.c
  asn1/a_d2i_fp.c
  asn1/a_dup.c
  asn1/a_gentm.c
  asn1/a_i2d_fp.c
  asn1/a_int.c
  asn1/a_mbstr.c
  asn1/a_object.c
  asn1/a_octet.c
  asn1/a_strex.c
  asn1/a_strnid.c
  asn1/a_time.c
  asn1/a_type.c
  asn1/a_utctm.c
  asn1/a_utf8.c
  asn1/asn1_lib.c
  asn1/asn1_par.c
  asn1/asn_pack.c
  asn1/f_int.c
  asn1/f_string.c
  asn1/tasn_dec.c
  asn1/tasn_enc.c
  asn1/tasn_fre.c
  asn1/tasn_new.c
  asn1/tasn_typ.c
  asn1/tasn_utl.c
  asn1/posix_time.c
  base64/base64.c
  bio/bio.c
  bio/bio_mem.c
  bio/connect.c
  bio/errno.c
  bio/fd.c
  bio/file.c
  bio/hexdump.c
  bio/pair.c
  bio/printf.c
  bio/socket.c
  bio/socket_helper.c
  blake2/blake2.c
  bn_extra/bn_asn1.c
  bn_extra/convert.c
  buf/buf.c
  bytestring/asn1_compat.c
  bytestring/ber.c
  bytestring/cbb.c
  bytestring/cbs.c
  bytestring/unicode.c
  chacha/chacha.c
  cipher_extra/cipher_extra.c
  cipher_extra/derive_key.c
  cipher_extra/e_aesctrhmac.c
  cipher_extra/e_aesgcmsiv.c
  cipher_extra/e_chacha20poly1305.c
  cipher_extra/e_aes_cbc_hmac_sha1.c
  cipher_extra/e_aes_cbc_hmac_sha256.c
  cipher_extra/e_des.c
  cipher_extra/e_null.c
  cipher_extra/e_rc2.c
  cipher_extra/e_rc4.c
  cipher_extra/e_tls.c
  cipher_extra/tls_cbc.c
  conf/conf.c
  crypto.c
  des/des.c
  dh_extra/params.c
  dh_extra/dh_asn1.c
  digest_extra/digest_extra.c
  ${DILITHIUM_SOURCES}
  dsa/dsa.c
  dsa/dsa_asn1.c
  ecdh_extra/ecdh_extra.c
  ecdsa_extra/ecdsa_asn1.c
  ec_extra/ec_asn1.c
  ec_extra/ec_derive.c
  ec_extra/hash_to_curve.c
  err/err.c
  err_data.c
  engine/engine.c
  evp_extra/evp_asn1.c
  evp_extra/p_dh.c
  evp_extra/p_dh_asn1.c
  evp_extra/p_dsa_asn1.c
  evp_extra/p_ec_asn1.c
  evp_extra/p_ed25519_asn1.c
  evp_extra/p_hmac_asn1.c
  evp_extra/p_kem_asn1.c
  evp_extra/p_rsa_asn1.c
  evp_extra/p_x25519.c
  evp_extra/p_x25519_asn1.c
  evp_extra/p_methods.c
  evp_extra/print.c
  evp_extra/scrypt.c
  evp_extra/sign.c
  ex_data.c
  hpke/hpke.c
  hrss/hrss.c
  kyber/kyber512r3_ref.c
  kyber/kyber768r3_ref.c
  kyber/kyber1024r3_ref.c
  kyber/pqcrystals_kyber_ref_common/fips202.c
  kyber/kem_kyber.c
  lhash/lhash.c
  mem.c
  obj/obj.c
  obj/obj_xref.c
  ocsp/ocsp_asn.c
  ocsp/ocsp_client.c
  ocsp/ocsp_extension.c
  ocsp/ocsp_http.c
  ocsp/ocsp_lib.c
  ocsp/ocsp_print.c
  ocsp/ocsp_server.c
  ocsp/ocsp_verify.c
  pem/pem_all.c
  pem/pem_info.c
  pem/pem_lib.c
  pem/pem_oth.c
  pem/pem_pk8.c
  pem/pem_pkey.c
  pem/pem_x509.c
  pem/pem_xaux.c
<<<<<<< HEAD
  pkcs7/bio/md.c
=======
  pkcs7/bio/cipher.c
>>>>>>> 318c34c0
  pkcs7/pkcs7.c
  pkcs7/pkcs7_asn1.c
  pkcs7/pkcs7_x509.c
  pkcs8/pkcs8.c
  pkcs8/pkcs8_x509.c
  pkcs8/p5_pbev2.c
  poly1305/poly1305.c
  poly1305/poly1305_arm.c
  poly1305/poly1305_vec.c
  pool/pool.c
  rand_extra/deterministic.c
  rand_extra/entropy_passive.c
  rand_extra/forkunsafe.c
  rand_extra/fuchsia.c
  rand_extra/rand_extra.c
  rand_extra/pq_custom_randombytes.c
  rand_extra/trusty.c
  rand_extra/windows.c
  rc4/rc4.c
  refcount_c11.c
  refcount_lock.c
  refcount_win.c
  rsa_extra/rsa_asn1.c
  rsa_extra/rsassa_pss_asn1.c
  rsa_extra/rsa_crypt.c
  rsa_extra/rsa_print.c
  stack/stack.c
  siphash/siphash.c
  spake25519/spake25519.c
  thread.c
  thread_none.c
  thread_pthread.c
  thread_win.c
  trust_token/pmbtoken.c
  trust_token/trust_token.c
  trust_token/voprf.c
  x509/a_digest.c
  x509/a_sign.c
  x509/a_verify.c
  x509/algorithm.c
  x509/asn1_gen.c
  x509/by_dir.c
  x509/by_file.c
  x509/i2d_pr.c
  x509/name_print.c
  x509/policy.c
  x509/rsa_pss.c
  x509/t_crl.c
  x509/t_req.c
  x509/t_x509.c
  x509/t_x509a.c
  x509/v3_akey.c
  x509/v3_akeya.c
  x509/v3_alt.c
  x509/v3_bcons.c
  x509/v3_bitst.c
  x509/v3_conf.c
  x509/v3_cpols.c
  x509/v3_crld.c
  x509/v3_enum.c
  x509/v3_extku.c
  x509/v3_genn.c
  x509/v3_ia5.c
  x509/v3_info.c
  x509/v3_int.c
  x509/v3_lib.c
  x509/v3_ncons.c
  x509/v3_ocsp.c
  x509/v3_pcons.c
  x509/v3_pmaps.c
  x509/v3_prn.c
  x509/v3_purp.c
  x509/v3_skey.c
  x509/v3_utl.c
  x509/x_algor.c
  x509/x_all.c
  x509/x_attrib.c
  x509/x_crl.c
  x509/x_exten.c
  x509/x_name.c
  x509/x_pubkey.c
  x509/x_req.c
  x509/x_sig.c
  x509/x_spki.c
  x509/x_val.c
  x509/x_x509.c
  x509/x_x509a.c
  x509/x509_att.c
  x509/x509_cmp.c
  x509/x509_d2.c
  x509/x509_def.c
  x509/x509_ext.c
  x509/x509_lu.c
  x509/x509_obj.c
  x509/x509_req.c
  x509/x509_set.c
  x509/x509_trs.c
  x509/x509_txt.c
  x509/x509_v3.c
  x509/x509_vfy.c
  x509/x509_vpm.c
  x509/x509.c
  x509/x509cset.c
  x509/x509name.c
  x509/x509rset.c
  x509/x509spki.c
  decrepit/bio/base64_bio.c
  decrepit/blowfish/blowfish.c
  decrepit/cast/cast.c
  decrepit/cast/cast_tables.c
  decrepit/cfb/cfb.c
  decrepit/dh/dh_decrepit.c
  decrepit/evp/evp_do_all.c
  decrepit/obj/obj_decrepit.c
  decrepit/ripemd/ripemd.c
  decrepit/rsa/rsa_decrepit.c
  decrepit/x509/x509_decrepit.c

  ${CRYPTO_ARCH_SOURCES}
  ${CRYPTO_ARCH_OBJECTS}
)

target_compile_definitions(crypto_objects PRIVATE BORINGSSL_IMPLEMENTATION)
# For the prefix build, the object files need the prefix header files to build.
add_dependencies(crypto_objects boringssl_prefix_symbols)
target_include_directories(crypto_objects BEFORE PRIVATE ${PROJECT_BINARY_DIR}/symbol_prefix_include)
target_include_directories(crypto_objects PRIVATE ${PROJECT_SOURCE_DIR}/include)

function(build_libcrypto name module_source)
  if(FIPS AND ENABLE_FIPS_ENTROPY_CPU_JITTER)
    # If the jitter cpu entropy source is enabled add an object dependency to
    # the libcrypto target.
    add_library(${name} $<TARGET_OBJECTS:crypto_objects> ${CRYPTO_FIPS_OBJECTS} ${module_source} $<TARGET_OBJECTS:jitterentropy>)
  else()
    add_library(${name} $<TARGET_OBJECTS:crypto_objects> ${CRYPTO_FIPS_OBJECTS} ${module_source})
  endif()

  if(FIPS_DELOCATE OR FIPS_SHARED)
    add_dependencies(${name} bcm_o_target)
  endif()
  SET_TARGET_PROPERTIES(${name} PROPERTIES LINKER_LANGUAGE C)
  if(WIN32)
    target_link_libraries(${name} PUBLIC ws2_32)
  endif()
  if(NOT WIN32 AND NOT ANDROID)
    target_link_libraries(${name} PUBLIC pthread)
  endif()

  add_dependencies(${name} boringssl_prefix_symbols)
  target_include_directories(${name} BEFORE PRIVATE ${PROJECT_BINARY_DIR}/symbol_prefix_include)

  target_include_directories(${name} PUBLIC
          $<BUILD_INTERFACE:${PROJECT_SOURCE_DIR}/include>
          $<INSTALL_INTERFACE:include>)
endfunction()

if(FIPS_SHARED)
  # Rewrite libcrypto.so, libcrypto.dylib, or crypto.dll to inject the correct module
  # hash value. For now we support the FIPS build only on Linux, macOS, iOS, and Windows.
  if(MSVC)
    # On Windows we use capture_hash.go to capture the computed integrity value that bcm.o prints to generate the
    # correct value in generated_fips_shared_support.c. See FIPS.md for a full explanation of the process
    build_libcrypto(precrypto $<TARGET_OBJECTS:fipsmodule>)
    add_executable(fips_empty_main fipsmodule/fips_empty_main.c)
    target_link_libraries(fips_empty_main PUBLIC precrypto)
    target_include_directories(fips_empty_main PRIVATE ${PROJECT_SOURCE_DIR}/include)
    target_include_directories(fips_empty_main BEFORE PRIVATE ${PROJECT_BINARY_DIR}/symbol_prefix_include)
    add_custom_command(OUTPUT generated_fips_shared_support.c
            COMMAND ${GO_EXECUTABLE} run
            ${PROJECT_SOURCE_DIR}/util/fipstools/capture_hash/capture_hash.go
            -in-executable $<TARGET_FILE:fips_empty_main> > generated_fips_shared_support.c
            WORKING_DIRECTORY ${CMAKE_CURRENT_BINARY_DIR}
            DEPENDS fips_empty_main ${PROJECT_SOURCE_DIR}/util/fipstools/capture_hash/capture_hash.go
            )
    add_library(
      generated_fipsmodule

      OBJECT

      generated_fips_shared_support.c
      ${PROJECT_SOURCE_DIR}/crypto/fipsmodule/cpucap/cpucap.c
    )
    add_dependencies(generated_fipsmodule boringssl_prefix_symbols)
    target_include_directories(generated_fipsmodule PRIVATE ${PROJECT_SOURCE_DIR}/include)
    target_include_directories(generated_fipsmodule BEFORE PRIVATE ${PROJECT_BINARY_DIR}/symbol_prefix_include)

    build_libcrypto(crypto $<TARGET_OBJECTS:generated_fipsmodule>)
  else()
    # On Apple and Linux platforms inject_hash.go can parse libcrypto and inject
    # the hash directly into the final library.
    build_libcrypto(crypto $<TARGET_OBJECTS:fipsmodule>)
    if (APPLE)
      set(INJECT_HASH_APPLE_FLAG "-apple")
    endif()

    add_custom_command(
      TARGET crypto POST_BUILD
      COMMAND ${GO_EXECUTABLE} run
      ${PROJECT_SOURCE_DIR}/util/fipstools/inject_hash/inject_hash.go
      -o $<TARGET_FILE:crypto> -in-object $<TARGET_FILE:crypto> ${INJECT_HASH_APPLE_FLAG}
      # The DEPENDS argument to a POST_BUILD rule appears to be ignored. Thus
      # go_executable isn't used (as it doesn't get built), but we list this
      # dependency anyway in case it starts working in some CMake version.
      DEPENDS ../util/fipstools/inject_hash/inject_hash.go
      WORKING_DIRECTORY ${PROJECT_SOURCE_DIR}
    )

    # On macOS 11 and higher on Apple Silicon, codesigning is mandatory for
    # binaries to run. This applies to both executables and dylibs. An ad-hoc
    # signature is sufficient, and the linker will automatically apply one when
    # a binary is created (see https://github.com/Homebrew/brew/issues/9082).
    #
    # When we build libcrypto.dylib the linker automatically signs it. But then
    # we inject the FIPS integrity hash into libcrypto.dylib which changes the
    # binary so the signature applied by the linker is obviously not valid
    # anymore. So when an application, like crypto_test, tries to load
    # libcrypto.dylib it crashes because the signature is not valid. To work
    # around this we add an ad-hoc signature to `libcrypto.dylib` after the
    # FIPS integrity hash is injected.
    #
    # Note: we use CMAKE_SYSTEM_PROCESSOR directly instead of the ARCH variable
    # because if NO_ASM build flag is defined then ARCH is set to "generic".
    if (APPLE AND CMAKE_SYSTEM_PROCESSOR_LOWER MATCHES "arm64.*|aarch64")
      add_custom_command(
        TARGET crypto POST_BUILD
        COMMAND codesign -s - $<TARGET_FILE:crypto>
        WORKING_DIRECTORY ${PROJECT_SOURCE_DIR}
      )
    endif()

  endif()
else()
  build_libcrypto(crypto $<TARGET_OBJECTS:fipsmodule>)
endif()

# CMAKE_SYSTEM_NAME is "Generic" for embedded OSes:
# https://cmake.org/cmake/help/book/mastering-cmake/chapter/Cross%20Compiling%20With%20CMake.html#toolchain-files
#
# For now we assume embedded OSes do not have threads. Additionally, the Threads
# package does not work with Android, but Android does not require any extra
# parameters to link pthreads.
if(NOT CMAKE_SYSTEM_NAME MATCHES "^(Generic|Android)$")
  find_package(Threads REQUIRED)
  target_link_libraries(crypto PUBLIC Threads::Threads)
endif()

# Every target depends on crypto, so we add libcxx as a dependency here to
# simplify injecting it everywhere.
if(USE_CUSTOM_LIBCXX)
  install(TARGETS libcxx libcxxabi
          EXPORT crypto-targets
          ARCHIVE DESTINATION ${CMAKE_INSTALL_LIBDIR}
          LIBRARY DESTINATION ${CMAKE_INSTALL_LIBDIR}
  )
  target_link_libraries(crypto PUBLIC libcxx)
endif()

if(BUILD_TESTING)
  add_subdirectory(test)

  macro(add_test_executable executable_name test_file)
    message(STATUS "Generating test executable ${executable_name}.")
    add_executable(${executable_name} ${test_file})
    target_compile_definitions(${executable_name} PRIVATE BORINGSSL_IMPLEMENTATION)
    target_link_libraries(${executable_name} boringssl_gtest_main)
    add_dependencies(${executable_name} boringssl_prefix_symbols)
    target_include_directories(${executable_name} BEFORE PRIVATE ${PROJECT_BINARY_DIR}/symbol_prefix_include)
    add_dependencies(all_tests ${executable_name})
    set_test_location(${executable_name})
  endmacro()

  # Below tests are added as new executables to be executed in single process.
  # mem_test.cc tests memory overrides via defining strong symbols.
  add_test_executable(${MEM_TEST_EXEC} mem_test.cc)
  # mem_set_test.cc tests memory overrides via |CRYPTO_set_mem_functions|.
  add_test_executable(${MEM_SET_TEST_EXEC} mem_set_test.cc)

  # urandom_test is a separate binary because it needs to be able to observe the
  # PRNG initialisation, which means that it can't have other tests running before
  # it does.
  add_executable(
    ${RANDOM_TEST_EXEC}
    fipsmodule/rand/urandom_test.cc
  )
  set_test_location(${RANDOM_TEST_EXEC})

  add_dependencies(${RANDOM_TEST_EXEC} boringssl_prefix_symbols)
  target_link_libraries(${RANDOM_TEST_EXEC} test_support_lib boringssl_gtest crypto)
  target_include_directories(${RANDOM_TEST_EXEC} BEFORE PRIVATE ${PROJECT_BINARY_DIR}/symbol_prefix_include)

  add_dependencies(all_tests ${RANDOM_TEST_EXEC})

  add_executable(
    ${CRYPTO_TEST_EXEC}

    abi_self_test.cc
    asn1/asn1_test.cc
    base64/base64_test.cc
    bio/bio_test.cc
    blake2/blake2_test.cc
    buf/buf_test.cc
    bytestring/bytestring_test.cc
    chacha/chacha_test.cc
    cipher_extra/aead_test.cc
    cipher_extra/cipher_test.cc
    compiler_test.cc
    conf/conf_test.cc
    constant_time_test.cc
    crypto_test.cc
    ecdh_extra/ecdh_test.cc
    dh_extra/dh_test.cc
    digest_extra/digest_test.cc
    dilithium/p_dilithium_test.cc
    dsa/dsa_test.cc
    des/des_test.cc
    endian_test.cc
    err/err_test.cc
    evp_extra/evp_extra_test.cc
    evp_extra/evp_test.cc
    evp_extra/scrypt_test.cc
    fipsmodule/aes/aes_test.cc
    fipsmodule/bn/bn_test.cc
    fipsmodule/bn/bn_assert_test.cc
    fipsmodule/cmac/cmac_test.cc
    fipsmodule/curve25519/ed25519_test.cc
    fipsmodule/curve25519/x25519_test.cc
    fipsmodule/ec/ec_test.cc
    fipsmodule/ec/p256-nistz_test.cc
    fipsmodule/ecdsa/ecdsa_test.cc
    fipsmodule/evp/evp_ctx_test.cc
    fipsmodule/kdf/kdf_test.cc
    fipsmodule/md5/md5_test.cc
    fipsmodule/modes/gcm_test.cc
    fipsmodule/modes/xts_test.cc
    fipsmodule/pbkdf/pbkdf_test.cc
    fipsmodule/rand/ctrdrbg_test.cc
    fipsmodule/rand/cpu_jitter_test.cc
    fipsmodule/rand/fork_detect_test.cc
    fipsmodule/rand/snapsafe_detect_test.cc
    fipsmodule/service_indicator/service_indicator_test.cc
    fipsmodule/sha/sha_test.cc
    fipsmodule/sha/sha3_test.cc
    fipsmodule/cpucap/cpu_arm_linux_test.cc
    fipsmodule/cpucap/cpu_aarch64_dit_test.cc
    fipsmodule/hkdf/hkdf_test.cc
    fipsmodule/sshkdf/sshkdf_test.cc
    hpke/hpke_test.cc
    hmac_extra/hmac_test.cc
    hrss/hrss_test.cc
    impl_dispatch_test.cc
    lhash/lhash_test.cc
    obj/obj_test.cc
    ocsp/ocsp_test.cc
    pem/pem_test.cc
<<<<<<< HEAD
    pkcs7/bio/bio_md_test.cc
=======
    pkcs7/bio/bio_cipher_test.cc
>>>>>>> 318c34c0
    pkcs7/pkcs7_test.cc
    pkcs8/pkcs8_test.cc
    pkcs8/pkcs12_test.cc
    poly1305/poly1305_test.cc
    pool/pool_test.cc
    rand_extra/getentropy_test.cc
    rand_extra/rand_test.cc
    refcount_test.cc
    rsa_extra/rsa_test.cc
    rsa_extra/rsassa_pss_asn1_test.cc
    self_test.cc
    stack/stack_test.cc
    siphash/siphash_test.cc
    spake25519/spake25519_test.cc
    test/file_test_gtest.cc
    thread_test.cc
    trust_token/trust_token_test.cc
    x509/tab_test.cc
    x509/x509_test.cc
    x509/x509_time_test.cc
    decrepit/blowfish/blowfish_test.cc
    decrepit/cast/cast_test.cc
    decrepit/cfb/cfb_test.cc
    decrepit/evp/evp_test.cc
    decrepit/ripemd/ripemd_test.cc

    $<TARGET_OBJECTS:crypto_test_data>
  )
  set_test_location(${CRYPTO_TEST_EXEC})

  add_dependencies(${CRYPTO_TEST_EXEC} boringssl_prefix_symbols)
  target_link_libraries(${CRYPTO_TEST_EXEC} boringssl_gtest_main)
  target_include_directories(${CRYPTO_TEST_EXEC} BEFORE PRIVATE ${PROJECT_BINARY_DIR}/symbol_prefix_include)
  if(MSVC)
    target_link_libraries(${CRYPTO_TEST_EXEC} ws2_32)
  else()
    target_compile_options(${CRYPTO_TEST_EXEC} PUBLIC -Wno-deprecated-declarations)
  endif()
  add_dependencies(all_tests ${CRYPTO_TEST_EXEC})

  message(STATUS "Generating test executable ${DYNAMIC_LOADING_TEST_EXEC}.")

  add_executable(${DYNAMIC_LOADING_TEST_EXEC} dynamic_loading_test.c)
  add_dependencies(${DYNAMIC_LOADING_TEST_EXEC} crypto)
  set_test_location(${DYNAMIC_LOADING_TEST_EXEC})

  add_dependencies(${DYNAMIC_LOADING_TEST_EXEC} boringssl_prefix_symbols)
  target_include_directories(${DYNAMIC_LOADING_TEST_EXEC} BEFORE PRIVATE ${PROJECT_BINARY_DIR}/symbol_prefix_include)

  set(DYNAMIC_LINKER_LIB "")
  if(CMAKE_SYSTEM_NAME STREQUAL "Linux" OR APPLE OR ANDROID)
    set(DYNAMIC_LINKER_LIB "dl")
  endif()

  if (BUILD_SHARED_LIBS AND NOT WIN32)
    target_compile_options(${DYNAMIC_LOADING_TEST_EXEC} PUBLIC "-DLIBCRYPTO_PATH=$<TARGET_FILE:crypto>")
    # Do not link to boringssl_gtest_main or any library that might be linked to libcrypto.so.
    if(ANDROID)
      target_link_libraries(${DYNAMIC_LOADING_TEST_EXEC} PUBLIC boringssl_gtest ${DYNAMIC_LINKER_LIB})
    else()
      target_link_libraries(${DYNAMIC_LOADING_TEST_EXEC} PUBLIC boringssl_gtest pthread ${DYNAMIC_LINKER_LIB})
    endif()
  endif()

  add_dependencies(all_tests ${DYNAMIC_LOADING_TEST_EXEC})

  message(STATUS "Generating test executable ${RWLOCK_STATIC_INIT_TEST_EXEC}.")
  add_executable(${RWLOCK_STATIC_INIT_TEST_EXEC} rwlock_static_init.cc)
  add_dependencies(${RWLOCK_STATIC_INIT_TEST_EXEC} crypto)
  set_test_location(${RWLOCK_STATIC_INIT_TEST_EXEC})

  target_link_libraries(${RWLOCK_STATIC_INIT_TEST_EXEC} crypto)
  target_include_directories(${RWLOCK_STATIC_INIT_TEST_EXEC} BEFORE PRIVATE ${PROJECT_BINARY_DIR}/symbol_prefix_include)
  if(MSVC)
    target_link_libraries(${RWLOCK_STATIC_INIT_TEST_EXEC} ws2_32)
  else()
    target_compile_options(${RWLOCK_STATIC_INIT_TEST_EXEC} PUBLIC -Wno-deprecated-declarations)
  endif()
  add_dependencies(all_tests ${RWLOCK_STATIC_INIT_TEST_EXEC})

endif()

install(TARGETS crypto
        EXPORT crypto-targets
        ARCHIVE DESTINATION ${CMAKE_INSTALL_LIBDIR}
        LIBRARY DESTINATION ${CMAKE_INSTALL_LIBDIR})

if(MSVC AND CMAKE_BUILD_TYPE_LOWER MATCHES "relwithdebinfo" AND FIPS)
  install (FILES $<TARGET_FILE_DIR:crypto>/crypto.pdb DESTINATION ${CMAKE_INSTALL_LIBDIR})
endif()

configure_file("cmake/crypto-config.cmake"
    "${CMAKE_CURRENT_BINARY_DIR}/crypto-config.cmake"
    @ONLY)

install(FILES "${CMAKE_CURRENT_BINARY_DIR}/crypto-config.cmake"
    DESTINATION "${CMAKE_INSTALL_LIBDIR}/crypto/cmake"
    COMPONENT Development)

if (BUILD_SHARED_LIBS)
   set (TARGET_DIR "shared")
else()
   set (TARGET_DIR "static")
endif()

install(EXPORT crypto-targets
    DESTINATION "${CMAKE_INSTALL_LIBDIR}/crypto/cmake/${TARGET_DIR}"
    NAMESPACE AWS::
    COMPONENT Development)<|MERGE_RESOLUTION|>--- conflicted
+++ resolved
@@ -460,11 +460,8 @@
   pem/pem_pkey.c
   pem/pem_x509.c
   pem/pem_xaux.c
-<<<<<<< HEAD
+  pkcs7/bio/cipher.c
   pkcs7/bio/md.c
-=======
-  pkcs7/bio/cipher.c
->>>>>>> 318c34c0
   pkcs7/pkcs7.c
   pkcs7/pkcs7_asn1.c
   pkcs7/pkcs7_x509.c
@@ -819,11 +816,8 @@
     obj/obj_test.cc
     ocsp/ocsp_test.cc
     pem/pem_test.cc
-<<<<<<< HEAD
+    pkcs7/bio/bio_cipher_test.cc
     pkcs7/bio/bio_md_test.cc
-=======
-    pkcs7/bio/bio_cipher_test.cc
->>>>>>> 318c34c0
     pkcs7/pkcs7_test.cc
     pkcs8/pkcs8_test.cc
     pkcs8/pkcs12_test.cc
