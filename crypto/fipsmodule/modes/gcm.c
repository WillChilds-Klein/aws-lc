--- conflicted
+++ resolved
@@ -152,11 +152,7 @@
 
 #if defined(GHASH_ASM_X86_64)
   if (crypto_gcm_clmul_enabled()) {
-<<<<<<< HEAD
-    if (((OPENSSL_ia32cap_P[1] >> 22) & 0x41) == 0x41) {  // AVX+MOVBE
-=======
     if (CRYPTO_is_AVX_capable() && CRYPTO_is_MOVBE_capable()) {
->>>>>>> c7a3c465
       gcm_init_avx(out_table, H.u);
       *out_mult = gcm_gmult_avx;
       *out_hash = gcm_ghash_avx;
@@ -726,13 +722,7 @@
 #if defined(OPENSSL_X86) || defined(OPENSSL_X86_64)
 int crypto_gcm_clmul_enabled(void) {
 #if defined(GHASH_ASM_X86) || defined(GHASH_ASM_X86_64)
-<<<<<<< HEAD
-  const uint32_t *ia32cap = OPENSSL_ia32cap_P;
-  return (ia32cap[0] & (1 << 24)) &&  // check FXSR bit
-         (ia32cap[1] & (1 << 1));     // check PCLMULQDQ bit
-=======
   return CRYPTO_is_FXSR_capable() && CRYPTO_is_PCLMUL_capable();
->>>>>>> c7a3c465
 #else
   return 0;
 #endif
